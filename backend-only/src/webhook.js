--- conflicted
+++ resolved
@@ -257,37 +257,10 @@
       });
     }
 
-<<<<<<< HEAD
-    // Check if user is blocked (insufficient allowance) - skip processing entirely
-    let isUserBlocked = false;
-    
-    // First try memory blocklist
-    if (batchTransferManager && batchTransferManager.isUserBlocked) {
-      isUserBlocked = batchTransferManager.isUserBlocked(interaction.authorAddress);
-      console.log(`🔍 Memory blocklist check: ${isUserBlocked ? 'BLOCKED' : 'ALLOWED'}`);
-    }
-    
-    // Fallback: Check database blocklist directly
-    if (!isUserBlocked) {
-      try {
-        const databaseBlocklist = await database.getBlocklist();
-        isUserBlocked = databaseBlocklist.includes(interaction.authorAddress.toLowerCase());
-        console.log(`🔍 Database blocklist check: ${isUserBlocked ? 'BLOCKED' : 'ALLOWED'}`);
-        console.log(`🔍 Database blocklist contents:`, databaseBlocklist);
-      } catch (error) {
-        console.error(`❌ Error checking database blocklist:`, error);
-      }
-    }
-    
-    if (isUserBlocked) {
-      console.log(`⏭️ Skipping webhook event - user ${interaction.authorAddress} is in blocklist (insufficient allowance)`);
-      console.log(`🔍 Memory blocklist contents:`, Array.from(batchTransferManager?.blockedUsers || []));
-=======
     // Check if user is blocked using BlocklistService
     if (global.blocklistService && global.blocklistService.isBlocked(interaction.authorAddress)) {
       console.log(`⏭️ Skipping webhook event - user ${interaction.authorAddress} is in blocklist (insufficient allowance)`);
       console.log(`🔍 Blocklist size: ${global.blocklistService.getBlocklistSize()}`);
->>>>>>> 645a8b71
       return res.status(200).json({
         success: true,
         processed: false,
