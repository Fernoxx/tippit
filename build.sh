#!/bin/bash

echo "🏗️ Building Ecion Backend for Railway Deployment"

# Set Node.js version for Railway
export NODE_VERSION=18.20.5

<<<<<<< HEAD
# Note: Backup directories are ignored via .gitignore and railway.json "ignore" patterns
# They won't be uploaded to Railway, but are kept locally for reference
=======
# Remove backup directories to speed up deployment (they're huge - 1.6GB+)
echo "🧹 Cleaning up backup directories..."
rm -rf backend-only-backup-* 2>/dev/null
rm -rf backend-only/backend-only-backup-* 2>/dev/null
rm -rf **/backend-only-backup-* 2>/dev/null
>>>>>>> d49e940e

# Only install backend dependencies  
echo "📦 Installing backend dependencies..."
cd backend-only

# Use npm ci for faster, reproducible builds (uses lockfile)
npm ci --production --frozen-lockfile || npm install --production --frozen-lockfile

echo "✅ Backend build complete - ready for Railway deployment"<|MERGE_RESOLUTION|>--- conflicted
+++ resolved
@@ -5,16 +5,8 @@
 # Set Node.js version for Railway
 export NODE_VERSION=18.20.5
 
-<<<<<<< HEAD
 # Note: Backup directories are ignored via .gitignore and railway.json "ignore" patterns
 # They won't be uploaded to Railway, but are kept locally for reference
-=======
-# Remove backup directories to speed up deployment (they're huge - 1.6GB+)
-echo "🧹 Cleaning up backup directories..."
-rm -rf backend-only-backup-* 2>/dev/null
-rm -rf backend-only/backend-only-backup-* 2>/dev/null
-rm -rf **/backend-only-backup-* 2>/dev/null
->>>>>>> d49e940e
 
 # Only install backend dependencies  
 echo "📦 Installing backend dependencies..."
